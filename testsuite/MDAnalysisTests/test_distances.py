--- conflicted
+++ resolved
@@ -35,7 +35,6 @@
                                 ], dtype=np.float32)
         self.ref = self.points[0:1]
         self.conf = self.points[1:]
-        self.prec = 5
 
     def _dist(self, n, ref=None):
         if ref is None:
@@ -188,9 +187,140 @@
         assert_almost_equal(d.max(), 52.4702570624190590, self.prec,
                             err_msg="wrong maximum distance value with PBC")
 
-
-
-<<<<<<< HEAD
+class TestTriclinicDistances(TestCase):
+    """Unit tests for the Triclinic PBC functions.
+    Tests:
+      # transforming to and form S space (fractional coords)
+      mda.core.distances.transform_StoR
+      mda.core.distances.transform_RtoS
+      # distance calculations with PBC 
+      mda.core.distances.self_distance_array
+      mda.core.distances.distance_array
+    """
+
+    def setUp(self):
+        self.universe = MDAnalysis.Universe(TRIC)
+        self.prec = 2
+
+        self.box = MDAnalysis.coordinates.core.triclinic_vectors(self.universe.dimensions)
+        self.boxV = MDAnalysis.coordinates.core.triclinic_box(self.box[0], self.box[1], self.box[2])
+
+        self.S_mol1 = np.array([self.universe.atoms[383].pos])
+        self.S_mol2 = np.array([self.universe.atoms[390].pos])
+
+
+    def tearDown(self):
+        del self.universe
+        del self.boxV
+        del self.box
+        del self.S_mol1
+        del self.S_mol2
+        del self.prec
+
+    def test_transforms(self):
+        from MDAnalysis.core.distances import transform_StoR, transform_RtoS
+        # To check the cython coordinate transform, the same operation is done in numpy
+        # Is a matrix multiplication of Coords x Box = NewCoords, so can use np.dot
+
+        # Test transformation
+        R_mol1 = transform_StoR(self.S_mol1, self.box)
+        R_np1 = np.dot(self.S_mol1, self.box)
+        
+        # Test transformation when given box in different form
+        R_mol2 = transform_StoR(self.S_mol2, self.boxV)
+        R_np2 = np.dot(self.S_mol2, self.box)
+
+        assert_almost_equal(R_mol1, R_np1, self.prec, err_msg="StoR transform failed with box")
+        assert_almost_equal(R_mol2, R_np2, self.prec, err_msg="StoR transform failed with boxV")
+
+        # Round trip test
+        S_test1 = transform_RtoS(R_mol1, self.boxV) # boxV here althought initial transform with box
+        S_test2 = transform_RtoS(R_mol2, self.box) # and vice versa, should still work
+        
+        assert_almost_equal(S_test1, self.S_mol1, self.prec, err_msg="Round trip failed in transform")
+        assert_almost_equal(S_test2, self.S_mol2, self.prec, err_msg="Round trip failed in transform")
+                            
+    def test_selfdist(self):
+        from MDAnalysis.core.distances import self_distance_array
+        from MDAnalysis.core.distances import transform_RtoS, transform_StoR
+
+        R_coords = transform_StoR(self.S_mol1, self.box)
+        # Transform functions are tested elsewhere so taken as working here
+        dists = self_distance_array(R_coords, box = self.box)
+        # Manually calculate self_distance_array
+        manual = np.zeros(len(dists), dtype = np.float64)
+        distpos = 0
+        for i, Ri in enumerate(R_coords):
+            for Rj in R_coords[i+1:]:
+                Rij = Rj - Ri
+                Rij -= round(Rij[2]/self.box[2][2])*self.box[2]
+                Rij -= round(Rij[1]/self.box[1][1])*self.box[1]
+                Rij -= round(Rij[0]/self.box[0][0])*self.box[0]
+                Rij = np.linalg.norm(Rij) # find norm of Rij vector
+                manual[distpos] = Rij # and done, phew
+                distpos += 1
+
+        assert_almost_equal(dists, manual, self.prec, 
+                            err_msg="self_distance_array failed with input 1")
+
+        # Do it again for input 2 (has wider separation in points)
+        # Also use boxV here in self_dist calculation
+        R_coords = transform_StoR(self.S_mol2, self.box)
+        # Transform functions are tested elsewhere so taken as working here
+        dists = self_distance_array(R_coords, box = self.boxV)
+        # Manually calculate self_distance_array
+        manual = np.zeros(len(dists), dtype = np.float64)
+        distpos = 0
+        for i, Ri in enumerate(R_coords):
+            for Rj in R_coords[i+1:]:
+                Rij = Rj - Ri
+                Rij -= round(Rij[2]/self.box[2][2])*self.box[2]
+                Rij -= round(Rij[1]/self.box[1][1])*self.box[1]
+                Rij -= round(Rij[0]/self.box[0][0])*self.box[0]
+                Rij = np.linalg.norm(Rij) # find norm of Rij vector
+                manual[distpos] = Rij # and done, phew
+                distpos += 1
+                
+        assert_almost_equal(dists, manual, self.prec, 
+                            err_msg="self_distance_array failed with input 2")
+                
+    def test_distarray(self):
+        from MDAnalysis.core.distances import distance_array
+        from MDAnalysis.core.distances import transform_StoR, transform_RtoS
+
+        R_mol1 = transform_StoR(self.S_mol1, self.box)
+        R_mol2 = transform_StoR(self.S_mol2, self.box)
+
+        # Try with box
+        dists = distance_array(R_mol1, R_mol2, box=self.box)
+        # Manually calculate distance_array
+        manual = np.zeros((len(R_mol1),len(R_mol2)))
+        for i, Ri in enumerate(R_mol1):
+            for j, Rj in enumerate(R_mol2):
+                Rij = Rj - Ri
+                Rij -= round(Rij[2]/self.box[2][2])*self.box[2]
+                Rij -= round(Rij[1]/self.box[1][1])*self.box[1]
+                Rij -= round(Rij[0]/self.box[0][0])*self.box[0]
+                Rij = np.linalg.norm(Rij) # find norm of Rij vector
+                manual[i][j] = Rij
+
+        assert_almost_equal(dists, manual, self.prec,
+                            err_msg="distance_array failed with box")
+    
+        # Now check using boxV
+        dists = distance_array(R_mol1, R_mol2, box=self.boxV)
+        assert_almost_equal(dists, manual, self.prec,
+                            err_msg="distance_array failed with boxV")
+
+    def test_pbc_dist(self):
+        from MDAnalysis.core.distances import distance_array
+        results = np.array([[37.629944]])
+
+        dists = distance_array(self.S_mol1, self.S_mol2, box=self.boxV)
+
+        assert_almost_equal(dists, results, self.prec,
+                            err_msg="distance_array failed to retrieve PBC distance")
+
 class TestCythonFunctions(TestCase):
     # Unit tests for calc_bonds calc_angles and calc_torsions in core.distances
     # Tests both numerical results as well as input types as Cython will silently 
@@ -352,139 +482,4 @@
         assert_almost_equal(torsions[2:], torsions_numpy[2:], self.prec,
                             err_msg="Cython torsions didn't match numpy calculations")
 
-        
-=======
-class TestTriclinicDistances(TestCase):
-    """Unit tests for the Triclinic PBC functions.
-    Tests:
-      # transforming to and form S space (fractional coords)
-      mda.core.distances.transform_StoR
-      mda.core.distances.transform_RtoS
-      # distance calculations with PBC 
-      mda.core.distances.self_distance_array
-      mda.core.distances.distance_array
-    """
-
-    def setUp(self):
-        self.universe = MDAnalysis.Universe(TRIC)
-        self.prec = 2
-
-        self.box = MDAnalysis.coordinates.core.triclinic_vectors(self.universe.dimensions)
-        self.boxV = MDAnalysis.coordinates.core.triclinic_box(self.box[0], self.box[1], self.box[2])
-
-        self.S_mol1 = np.array([self.universe.atoms[383].pos])
-        self.S_mol2 = np.array([self.universe.atoms[390].pos])
-
-
-    def tearDown(self):
-        del self.universe
-        del self.boxV
-        del self.box
-        del self.S_mol1
-        del self.S_mol2
-        del self.prec
-
-    def test_transforms(self):
-        from MDAnalysis.core.distances import transform_StoR, transform_RtoS
-        # To check the cython coordinate transform, the same operation is done in numpy
-        # Is a matrix multiplication of Coords x Box = NewCoords, so can use np.dot
-
-        # Test transformation
-        R_mol1 = transform_StoR(self.S_mol1, self.box)
-        R_np1 = np.dot(self.S_mol1, self.box)
-        
-        # Test transformation when given box in different form
-        R_mol2 = transform_StoR(self.S_mol2, self.boxV)
-        R_np2 = np.dot(self.S_mol2, self.box)
-
-        assert_almost_equal(R_mol1, R_np1, self.prec, err_msg="StoR transform failed with box")
-        assert_almost_equal(R_mol2, R_np2, self.prec, err_msg="StoR transform failed with boxV")
-
-        # Round trip test
-        S_test1 = transform_RtoS(R_mol1, self.boxV) # boxV here althought initial transform with box
-        S_test2 = transform_RtoS(R_mol2, self.box) # and vice versa, should still work
-        
-        assert_almost_equal(S_test1, self.S_mol1, self.prec, err_msg="Round trip failed in transform")
-        assert_almost_equal(S_test2, self.S_mol2, self.prec, err_msg="Round trip failed in transform")
-                            
-    def test_selfdist(self):
-        from MDAnalysis.core.distances import self_distance_array
-        from MDAnalysis.core.distances import transform_RtoS, transform_StoR
-
-        R_coords = transform_StoR(self.S_mol1, self.box)
-        # Transform functions are tested elsewhere so taken as working here
-        dists = self_distance_array(R_coords, box = self.box)
-        # Manually calculate self_distance_array
-        manual = np.zeros(len(dists), dtype = np.float64)
-        distpos = 0
-        for i, Ri in enumerate(R_coords):
-            for Rj in R_coords[i+1:]:
-                Rij = Rj - Ri
-                Rij -= round(Rij[2]/self.box[2][2])*self.box[2]
-                Rij -= round(Rij[1]/self.box[1][1])*self.box[1]
-                Rij -= round(Rij[0]/self.box[0][0])*self.box[0]
-                Rij = np.linalg.norm(Rij) # find norm of Rij vector
-                manual[distpos] = Rij # and done, phew
-                distpos += 1
-
-        assert_almost_equal(dists, manual, self.prec, 
-                            err_msg="self_distance_array failed with input 1")
-
-        # Do it again for input 2 (has wider separation in points)
-        # Also use boxV here in self_dist calculation
-        R_coords = transform_StoR(self.S_mol2, self.box)
-        # Transform functions are tested elsewhere so taken as working here
-        dists = self_distance_array(R_coords, box = self.boxV)
-        # Manually calculate self_distance_array
-        manual = np.zeros(len(dists), dtype = np.float64)
-        distpos = 0
-        for i, Ri in enumerate(R_coords):
-            for Rj in R_coords[i+1:]:
-                Rij = Rj - Ri
-                Rij -= round(Rij[2]/self.box[2][2])*self.box[2]
-                Rij -= round(Rij[1]/self.box[1][1])*self.box[1]
-                Rij -= round(Rij[0]/self.box[0][0])*self.box[0]
-                Rij = np.linalg.norm(Rij) # find norm of Rij vector
-                manual[distpos] = Rij # and done, phew
-                distpos += 1
-                
-        assert_almost_equal(dists, manual, self.prec, 
-                            err_msg="self_distance_array failed with input 2")
-                
-    def test_distarray(self):
-        from MDAnalysis.core.distances import distance_array
-        from MDAnalysis.core.distances import transform_StoR, transform_RtoS
-
-        R_mol1 = transform_StoR(self.S_mol1, self.box)
-        R_mol2 = transform_StoR(self.S_mol2, self.box)
-
-        # Try with box
-        dists = distance_array(R_mol1, R_mol2, box=self.box)
-        # Manually calculate distance_array
-        manual = np.zeros((len(R_mol1),len(R_mol2)))
-        for i, Ri in enumerate(R_mol1):
-            for j, Rj in enumerate(R_mol2):
-                Rij = Rj - Ri
-                Rij -= round(Rij[2]/self.box[2][2])*self.box[2]
-                Rij -= round(Rij[1]/self.box[1][1])*self.box[1]
-                Rij -= round(Rij[0]/self.box[0][0])*self.box[0]
-                Rij = np.linalg.norm(Rij) # find norm of Rij vector
-                manual[i][j] = Rij
-
-        assert_almost_equal(dists, manual, self.prec,
-                            err_msg="distance_array failed with box")
-    
-        # Now check using boxV
-        dists = distance_array(R_mol1, R_mol2, box=self.boxV)
-        assert_almost_equal(dists, manual, self.prec,
-                            err_msg="distance_array failed with boxV")
-
-    def test_pbc_dist(self):
-        from MDAnalysis.core.distances import distance_array
-        results = np.array([[37.629944]])
-
-        dists = distance_array(self.S_mol1, self.S_mol2, box=self.boxV)
-
-        assert_almost_equal(dists, results, self.prec,
-                            err_msg="distance_array failed to retrieve PBC distance")
->>>>>>> 72c1c512
+        