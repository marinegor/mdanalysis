import pytest
import inspect
import functools
import importlib
import multiprocessing
import warnings

from MDAnalysis.analysis.base import AnalysisBase, AnalysisFromFunction
from MDAnalysisTests.analysis.test_base import (
    FrameAnalysis,
    IncompleteAnalysis,
    OldAPIAnalysis,
)
from MDAnalysis.analysis.rms import RMSD, RMSF
<<<<<<< HEAD
from MDAnalysis.analysis.rdf import InterRDF, InterRDF_s

from MDAnalysis.analysis.parallel import BackendDaskDistributed
=======
>>>>>>> a936b4a3
from MDAnalysis.lib.util import is_installed


def generate_client_fixture(cls):
    possible_backends = cls.available_backends
    installed_backends = [b for b in possible_backends if is_installed(b)]

    params = [
        pytest.param(
            {"backend": backend, "n_workers": nproc},
        )
        for backend in installed_backends
        for nproc in (1, 2)
        if backend != "serial"
    ]
    params.extend([{"backend": "serial"}])

    @pytest.fixture(scope="module", params=params)
    def generated_fixture(request):
        return request.param

    return generated_fixture


def inject_testing_fixture(fixture_name: str, class_name: type):
    """Dynamically inject a fixture at runtime"""
    # we need the caller's global scope for this hack to work hence the use of the inspect module
    caller_globals = inspect.stack()[1][0].f_globals
    # for an explanation of this trick and why it works go here: https://github.com/pytest-dev/pytest/issues/2424
    caller_globals[fixture_name] = generate_client_fixture(class_name)


classes = [
    AnalysisBase,
    AnalysisFromFunction,
    FrameAnalysis,
    IncompleteAnalysis,
    OldAPIAnalysis,
    RMSD,
    RMSF,
    InterRDF,
    InterRDF_s,
]
for cls in classes:
    name = cls.__name__
    fixture_name = f"client_{name}"
    inject_testing_fixture(fixture_name=fixture_name, class_name=cls)<|MERGE_RESOLUTION|>--- conflicted
+++ resolved
@@ -12,12 +12,9 @@
     OldAPIAnalysis,
 )
 from MDAnalysis.analysis.rms import RMSD, RMSF
-<<<<<<< HEAD
 from MDAnalysis.analysis.rdf import InterRDF, InterRDF_s
 
 from MDAnalysis.analysis.parallel import BackendDaskDistributed
-=======
->>>>>>> a936b4a3
 from MDAnalysis.lib.util import is_installed
 
 
