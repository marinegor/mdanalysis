--- conflicted
+++ resolved
@@ -20,8 +20,6 @@
 # MDAnalysis: A Toolkit for the Analysis of Molecular Dynamics Simulations.
 # J. Comput. Chem. 32 (2011), 2319--2327, doi:10.1002/jcc.21787
 #
-<<<<<<< HEAD
-=======
 from collections import UserDict
 import pickle
 
@@ -31,7 +29,6 @@
 
 from numpy.testing import assert_equal, assert_allclose
 
->>>>>>> d366921b
 import MDAnalysis as mda
 import numpy as np
 import pytest
@@ -435,13 +432,9 @@
     another = mda.Universe(TPR, XTC).select_atoms("protein")
     ans = base.AnalysisFromFunction(mass_xyz, protein, another, masses)
     assert len(ans.args) == 3
-<<<<<<< HEAD
     result = np.sum(ans.run(**client_AnalysisFromFunction).results.timeseries)
+    assert_allclose(result, -317054.67757345125, rtol=0, atol=1.5e-6)
     assert_almost_equal(result, -317054.67757345125, decimal=6)
-=======
-    result = np.sum(ans.run().results.timeseries)
-    assert_allclose(result, -317054.67757345125, rtol=0, atol=1.5e-6)
->>>>>>> d366921b
     assert (ans.args[0] is protein) and (ans.args[1] is another)
     assert ans._trajectory is protein.universe.trajectory
 
