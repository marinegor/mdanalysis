#!/usr/bin/env python
# -*- Mode: python; tab-width: 4; indent-tabs-mode:nil; coding:utf-8 -*-
# vim: tabstop=4 expandtab shiftwidth=4 softtabstop=4 fileencoding=utf-8
#
# MDAnalysis --- http://www.MDAnalysis.org

# Copyright (c) 2006-2015 Naveen Michaud-Agrawal, Elizabeth J. Denning, Oliver
# Beckstein and contributors (see AUTHORS for the full list)
#
# Released under the GNU Public Licence, v2 or any higher version
#
# Please cite your use of MDAnalysis in published work:
#
# N. Michaud-Agrawal, E. J. Denning, T. B. Woolf, and O. Beckstein.
# MDAnalysis: A Toolkit for the Analysis of Molecular Dynamics Simulations.
# J. Comput. Chem. 32 (2011), 2319--2327, doi:10.1002/jcc.21787
#

"""Setuptools-based setup script for MDAnalysis.

A working installation of NumPy <http://numpy.scipy.org> is required.

For a basic installation just type the command::

  python setup.py install

For more in-depth instructions, see the installation section at the
MDAnalysis Wiki:

  https://github.com/MDAnalysis/mdanalysis/wiki/INSTALL

Also free to ask on the MDAnalysis mailing list for help:

  http://groups.google.com/group/mdnalysis-discussion

(Note that the group really is called `mdnalysis-discussion' because
Google groups forbids any name that contains the string `anal'.)
"""
from __future__ import print_function
from setuptools import setup, Extension, find_packages
from distutils.ccompiler import new_compiler
import codecs
import os
import sys
import shutil
import tempfile
import warnings

# Make sure I have the right Python version.
if sys.version_info[:2] < (2, 7):
    print('MDAnalysis requires Python 2.7 or better. Python {0:d}.{1:d} detected'.format(*
          sys.version_info[:2]))
    print('Please upgrade your version of Python.')
    sys.exit(-1)

if sys.version_info[0] < 3:
    import ConfigParser as configparser
    open_kwargs = {}
else:
    import configparser
    open_kwargs = {'encoding': 'utf-8'}

# Handle cython modules
try:
    from Cython.Distutils import build_ext
    cython_found = True
    cmdclass = {'build_ext': build_ext}
except ImportError:
    cython_found = False
    cmdclass = {}

# NOTE: keep in sync with MDAnalysis.__version__ in version.py
<<<<<<< HEAD
RELEASE = "0.14.0"
=======
RELEASE = "0.15.0"
>>>>>>> f906b949

is_release = not 'dev' in RELEASE

if cython_found:
    # cython has to be >=0.16 to support cython.parallel
    import Cython
    from Cython.Build import cythonize
    from distutils.version import LooseVersion

    required_version = "0.16"

    if not LooseVersion(Cython.__version__) >= LooseVersion(required_version):
        # We don't necessarily die here. Maybe we already have
        #  the cythonized '.c' files.
        print("Cython version {0} was found but won't be used: version {1} "
              "or greater is required because it offers a handy "
              "parallelization module".format(
               Cython.__version__, required_version))
        cython_found = False
    del Cython
    del LooseVersion

class Config(object):
    """Config wrapper class to get build options

    This class looks for options in the environment variables and the
    'setup.cfg' file. The order how we look for an option is.

    1. Environment Variable
    2. set in 'setup.cfg'
    3. given default

    Environment variables should start with 'MDA_' and be all uppercase.
    Values passed to environment variables are checked (case-insensitively)
    for specific strings with boolean meaning: 'True' or '1' will cause `True`
    to be returned. '0' or 'False' cause `False` to be returned.

    """

    def __init__(self, fname='setup.cfg'):
        if os.path.exists(fname):
            self.config = configparser.SafeConfigParser()
            self.config.read(fname)

    def get(self, option_name, default=None):
        environ_name = 'MDA_' + option_name.upper()
        if environ_name in os.environ:
            val = os.environ[environ_name]
            if val.upper() in ('1', 'TRUE'):
                return True
            elif val.upper() in ('0', 'FALSE'):
                return False
            return val
        try:
            option = self.config.get('options', option_name)
            return option
        except configparser.NoOptionError:
            return default

class MDAExtension(Extension, object):
    """Derived class to cleanly handle setup-time (numpy) dependencies.
    """
    # The only setup-time numpy dependency comes when setting up its
    #  include dir.
    # The actual numpy import and call can be delayed until after pip
    #  has figured it must install numpy.
    # This is accomplished by passing the get_numpy_include function
    #  as one of the include_dirs. This derived Extension class takes
    #  care of calling it when needed.
    def __init__(self, *args, **kwargs):
        self._mda_include_dirs = []
        super(MDAExtension, self).__init__(*args, **kwargs)

    @property
    def include_dirs(self):
        if not self._mda_include_dirs:
            for item in self._mda_include_dir_args:
                try:
                    self._mda_include_dirs.append(item()) #The numpy callable
                except TypeError:
                    self._mda_include_dirs.append(item)
        return self._mda_include_dirs

    @include_dirs.setter
    def include_dirs(self, val):
        self._mda_include_dir_args = val

def get_numpy_include():
    # Obtain the numpy include directory. This logic works across numpy
    # versions.
    # setuptools forgets to unset numpy's setup flag and we get a crippled
    # version of it unless we do it ourselves.
    try:
        # Python 3 renamed the ``__builin__`` module into ``builtins``.
        # Here we import the python 2 or the python 3 version of the module
        # with the python 3 name. This could be done with ``six`` but that
        # module may not be installed at that point.
        import __builtin__ as builtins
    except ImportError:
        import builtins
    builtins.__NUMPY_SETUP__ = False
    try:
        import numpy as np
    except ImportError:
        print('*** package "numpy" not found ***')
        print('MDAnalysis requires a version of NumPy (>=1.5.0), even for setup.')
        print('Please get it from http://numpy.scipy.org/ or install it through '
              'your package manager.')
        sys.exit(-1)
    try:
        numpy_include = np.get_include()
    except AttributeError:
        numpy_include = np.get_numpy_include()
    return numpy_include


def hasfunction(cc, funcname, include=None, extra_postargs=None):
    # From http://stackoverflow.com/questions/
    #            7018879/disabling-output-when-compiling-with-distutils
    tmpdir = tempfile.mkdtemp(prefix='hasfunction-')
    devnull = oldstderr = None
    try:
        try:
            fname = os.path.join(tmpdir, 'funcname.c')
            with open(fname, 'w') as f:
                if include is not None:
                    f.write('#include {0!s}\n'.format(include))
                f.write('int main(void) {\n')
                f.write('    {0!s};\n'.format(funcname))
                f.write('}\n')
            # Redirect stderr to /dev/null to hide any error messages
            # from the compiler.
            # This will have to be changed if we ever have to check
            # for a function on Windows.
            devnull = open('/dev/null', 'w')
            oldstderr = os.dup(sys.stderr.fileno())
            os.dup2(devnull.fileno(), sys.stderr.fileno())
            objects = cc.compile([fname], output_dir=tmpdir,
                                 extra_postargs=extra_postargs)
            cc.link_executable(objects, os.path.join(tmpdir, "a.out"))
        except Exception:
            return False
        return True
    finally:
        if oldstderr is not None:
            os.dup2(oldstderr, sys.stderr.fileno())
        if devnull is not None:
            devnull.close()
        shutil.rmtree(tmpdir)


def detect_openmp():
    """Does this compiler support OpenMP parallelization?"""
    print("Attempting to autodetect OpenMP support... ", end="")
    compiler = new_compiler()
    compiler.add_library('gomp')
    include = '<omp.h>'
    extra_postargs = ['-fopenmp']
    hasopenmp = hasfunction(compiler, 'omp_get_num_threads()', include=include,
                            extra_postargs=extra_postargs)
    if hasopenmp:
        print("Compiler supports OpenMP")
    else:
        print("Did not detect OpenMP support.")
    return hasopenmp


def extensions(config):
    # dev installs must build their own cythonized files.
    use_cython = config.get('use_cython', default=not is_release)
    use_openmp = config.get('use_openmp', default=True)

    if config.get('debug_cflags', default=False):
        extra_compile_args = '\
            -std=c99 -pedantic -Wall -Wcast-align -Wcast-qual -Wpointer-arith \
            -Wchar-subscripts -Winline -Wnested-externs -Wbad-function-cast \
            -Wunreachable-code -Werror'
        define_macros = [('DEBUG', '1')]
    else:
        extra_compile_args = ''
        define_macros = []

    # Needed for large-file seeking under 32bit systems (for xtc/trr indexing
    # and access).
    largefile_macros = [
        ('_LARGEFILE_SOURCE', None),
        ('_LARGEFILE64_SOURCE', None),
        ('_FILE_OFFSET_BITS', '64')
    ]

    has_openmp = detect_openmp()

    if use_openmp and not has_openmp:
        print('No openmp compatible compiler found default to serial build.')

    parallel_args = ['-fopenmp'] if has_openmp and use_openmp else []
    parallel_libraries = ['gomp'] if has_openmp and use_openmp else []
    parallel_macros = [('PARALLEL', None)] if has_openmp and use_openmp else []

    if use_cython:
        print('Will attempt to use Cython.')
        if not cython_found:
            print("Couldn't find a Cython installation. "
                  "Not recompiling cython extensions.")
            use_cython = False
    else:
        print('Will not attempt to use Cython.')

    source_suffix = '.pyx' if use_cython else '.c'

    # The callable is passed so that it is only evaluated at install time.
    include_dirs = [get_numpy_include]

    dcd = MDAExtension('coordinates._dcdmodule',
                       ['MDAnalysis/coordinates/src/dcd.c'],
                       include_dirs=include_dirs + ['MDAnalysis/coordinates/include'],
                       define_macros=define_macros,
                       extra_compile_args=extra_compile_args)
    dcd_time = MDAExtension('coordinates.dcdtimeseries',
                         ['MDAnalysis/coordinates/dcdtimeseries' + source_suffix],
                         include_dirs=include_dirs + ['MDAnalysis/coordinates/include'],
                         define_macros=define_macros,
                         extra_compile_args=extra_compile_args)
    distances = MDAExtension('lib.c_distances',
                             ['MDAnalysis/lib/c_distances' + source_suffix],
                             include_dirs=include_dirs + ['MDAnalysis/lib/include'],
                             libraries=['m'],
                             define_macros=define_macros,
                             extra_compile_args=extra_compile_args)
    distances_omp = MDAExtension('lib.c_distances_openmp',
                                 ['MDAnalysis/lib/c_distances_openmp' + source_suffix],
                                 include_dirs=include_dirs + ['MDAnalysis/lib/include'],
                                 libraries=['m'] + parallel_libraries,
                                 define_macros=define_macros + parallel_macros,
                                 extra_compile_args=parallel_args,
                                 extra_link_args=parallel_args)
    qcprot = MDAExtension('lib.qcprot',
                          ['MDAnalysis/lib/qcprot' + source_suffix],
                          include_dirs=include_dirs,
                          extra_compile_args=["-O3", "-ffast-math"])
    transformation = MDAExtension('lib._transformations',
                                  ['MDAnalysis/lib/src/transformations/transformations.c'],
                                  libraries=['m'],
                                  define_macros=define_macros,
                                  include_dirs=include_dirs,
                                  extra_compile_args=extra_compile_args)
    libmdaxdr = MDAExtension('lib.formats.libmdaxdr',
                          sources=['MDAnalysis/lib/formats/libmdaxdr' + source_suffix,
                                   'MDAnalysis/lib/formats/src/xdrfile.c',
                                   'MDAnalysis/lib/formats/src/xdrfile_xtc.c',
                                   'MDAnalysis/lib/formats/src/xdrfile_trr.c',
                                   'MDAnalysis/lib/formats/src/trr_seek.c',
                                   'MDAnalysis/lib/formats/src/xtc_seek.c',
                                   ],
                          include_dirs=include_dirs + ['MDAnalysis/lib/formats/include',
                                                       'MDAnalysis/lib/formats'],
                          define_macros=largefile_macros)
    util = MDAExtension('lib.formats.cython_util',
                        sources=['MDAnalysis/lib/formats/cython_util' + source_suffix],
                        include_dirs=include_dirs)

    pre_exts = [dcd, dcd_time, distances, distances_omp, qcprot,
                  transformation, libmdaxdr, util]
    cython_generated = []
    if use_cython:
        extensions = cythonize(pre_exts)
        for pre_ext, post_ext in zip(pre_exts, extensions):
            for source in post_ext.sources:
                if source not in pre_ext.sources:
                    cython_generated.append(source)
    else:
        #Let's check early for missing .c files
        extensions = pre_exts
        for ext in extensions:
            for source in ext.sources:
                if not (os.path.isfile(source) and
                        os.access(source, os.R_OK)):
                    raise IOError("Source file '{}' not found. This might be "
                                "caused by a missing Cython install, or a "
                                "failed/disabled Cython build.".format(source))
    return extensions, cython_generated


def dynamic_author_list():
    """Generate __authors__ from AUTHORS

    This function generates authors.py that contains the list of the
    authors from the AUTHORS file. This avoids having that list maintained in
    several places. Note that AUTHORS is sorted chronologically while we want
    __authors__ in authors.py to be sorted alphabetically.

    The authors are written in AUTHORS as bullet points under the
    "Chronological list of authors" title.
    """
    authors = []
    with codecs.open('AUTHORS', encoding='utf-8') as infile:
        # An author is a bullet point under the title "Chronological list of
        # authors". We first want move the cursor down to the title of
        # interest.
        for line_no, line in enumerate(infile, start=1):
            if line[:-1] == "Chronological list of authors":
                break
        else:
            # If we did not break, it means we did not find the authors.
            raise IOError('EOF before the list of authors')
        # Skip the next line as it is the title underlining
        line = next(infile)
        line_no += 1
        if line[:4] != '----':
            raise IOError('Unexpected content on line {0}, '
                          'should be a string of "-".'.format(line_no))
        # Add each bullet point as an author until the next title underlining
        for line in infile:
            if line[:4] in ('----', '====', '~~~~'):
                # The previous line was a title, hopefully it did not start as
                # a bullet point so it got ignored. Since we hit a title, we
                # are done reading the list of authors.
                break
            elif line.strip()[:2] == '- ':
                # This is a bullet point, so it should be an author name.
                name = line.strip()[2:].strip()
                authors.append(name)

    # So far, the list of authors is sorted chronologically. We want it
    # sorted alphabetically of the last name.
    authors.sort(key=lambda name: name.split()[-1])
    # Move Naveen and Elizabeth first, and Oliver last.
    authors.remove('Naveen Michaud-Agrawal')
    authors.remove('Elizabeth J. Denning')
    authors.remove('Oliver Beckstein')
    authors = (['Naveen Michaud-Agrawal', 'Elizabeth J. Denning']
               + authors + ['Oliver Beckstein'])

    # Write the authors.py file.
    out_path = 'MDAnalysis/authors.py'
    with codecs.open(out_path, 'w', encoding='utf-8') as outfile:
        # Write the header
        header = '''\
#-*- coding:utf-8 -*-

# This file is generated from the AUTHORS file during the installation process.
# Do not edit it as your changes will be overwritten.
'''
        print(header, file=outfile)

        # Write the list of authors as a python list
        template = u'__authors__ = [\n{}\n]'
        author_string = u',\n'.join(u'    u"{}"'.format(name)
                                    for name in authors)
        print(template.format(author_string), file=outfile)


if __name__ == '__main__':
    try:
        dynamic_author_list()
    except (OSError, IOError):
        warnings.warn('Cannot write the list of authors.')

    with open("SUMMARY.txt") as summary:
        LONG_DESCRIPTION = summary.read()
    CLASSIFIERS = [
        'Development Status :: 4 - Beta',
        'Environment :: Console',
        'Intended Audience :: Science/Research',
        'License :: OSI Approved :: GNU General Public License (GPL)',
        'Operating System :: POSIX',
        'Operating System :: MacOS :: MacOS X',
        'Programming Language :: Python',
        'Programming Language :: C',
        'Topic :: Scientific/Engineering :: Bio-Informatics',
        'Topic :: Scientific/Engineering :: Chemistry',
        'Topic :: Software Development :: Libraries :: Python Modules',
    ]

    config = Config()
    exts, cythonfiles = extensions(config)

    setup(name='MDAnalysis',
          version=RELEASE,
          description='An object-oriented toolkit to analyze molecular dynamics '
          'trajectories generated by CHARMM, Gromacs, NAMD, LAMMPS, or Amber.',
          long_description=LONG_DESCRIPTION,
          author='Naveen Michaud-Agrawal',
          author_email='naveen.michaudagrawal@gmail.com',
          maintainer='Richard Gowers',
          maintainer_email='mdnalysis-discussion@googlegroups.com',
          url='http://www.mdanalysis.org',
          download_url='https://github.com/MDAnalysis/mdanalysis/releases',
          provides=['MDAnalysis'],
          license='GPL 2',
          packages=find_packages(),
          package_dir={'MDAnalysis': 'MDAnalysis'},
          ext_package='MDAnalysis',
          ext_modules=exts,
          classifiers=CLASSIFIERS,
          cmdclass=cmdclass,
          requires=['numpy (>=1.5.0)', 'biopython',
                    'networkx (>=1.0)', 'GridDataFormats (>=0.3.2)'],
          # all standard requirements are available through PyPi and
          # typically can be installed without difficulties through setuptools
          setup_requires=[
              'numpy>=1.5.0',
          ],
          install_requires=[
              'numpy>=1.5.0',
              'biopython>=1.59',
              'networkx>=1.0',
              'GridDataFormats>=0.3.2',
              'six>=1.4.0',
          ],
          # extras can be difficult to install through setuptools and/or
          # you might prefer to use the version available through your
          # packaging system
          extras_require={
              'AMBER': ['netCDF4>=1.0'],  # for AMBER netcdf, also needs HDF5
                                          # and netcdf-4
              'analysis': [
                  'matplotlib',
                  'scipy',
                  'seaborn',  # for annotated heat map and nearest neighbor
                              # plotting in PSA
              ],
          },
          test_suite="MDAnalysisTests",
          tests_require=[
              'nose>=1.3.7',
              'MDAnalysisTests=={0}'.format(RELEASE),  # same as this release!
          ],
          zip_safe=False,  # as a zipped egg the *.so files are not found (at
                           # least in Ubuntu/Linux)
    )

    # Releases keep their cythonized stuff for shipping.
    if not config.get('keep_cythonized', default=is_release):
        for cythonized in cythonfiles:
            try:
                os.unlink(cythonized)
            except OSError as err:
                print("Warning: failed to delete cythonized file {0}: {1}. "
                    "Moving on.".format(cythonized, err.strerror))
<|MERGE_RESOLUTION|>--- conflicted
+++ resolved
@@ -70,11 +70,7 @@
     cmdclass = {}
 
 # NOTE: keep in sync with MDAnalysis.__version__ in version.py
-<<<<<<< HEAD
-RELEASE = "0.14.0"
-=======
 RELEASE = "0.15.0"
->>>>>>> f906b949
 
 is_release = not 'dev' in RELEASE
 
