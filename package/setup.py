--- conflicted
+++ resolved
@@ -73,11 +73,7 @@
     from commands import getoutput
 
 # NOTE: keep in sync with MDAnalysis.__version__ in version.py
-<<<<<<< HEAD
-RELEASE = "0.20.1"
-=======
-RELEASE = "0.20.2-dev0"
->>>>>>> 1a8759cf
+RELEASE = "1.0.0"
 
 is_release = 'dev' not in RELEASE
 
