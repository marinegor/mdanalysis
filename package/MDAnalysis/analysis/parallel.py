from collections import UserDict
import numpy as np
from importlib import import_module
import warnings
from typing import Callable, Iterable, Sequence, Union

from MDAnalysis.lib.util import is_installed


class Results(UserDict):
    r"""Container object for storing results.

    :class:`Results` are dictionaries that provide two ways by which values
    can be accessed: by dictionary key ``results["value_key"]`` or by object
    attribute, ``results.value_key``. :class:`Results` stores all results
    obtained from an analysis after calling :meth:`~AnalysisBase.run()`.

    The implementation is similar to the :class:`sklearn.utils.Bunch`
    class in `scikit-learn`_.

    .. _`scikit-learn`: https://scikit-learn.org/

    Raises
    ------
    AttributeError
        If an assigned attribute has the same name as a default attribute.

    ValueError
        If a key is not of type ``str`` and therefore is not able to be
        accessed by attribute.

    Examples
    --------
    >>> from MDAnalysis.analysis.base import Results
    >>> results = Results(a=1, b=2)
    >>> results['b']
    2
    >>> results.b
    2
    >>> results.a = 3
    >>> results['a']
    3
    >>> results.c = [1, 2, 3, 4]
    >>> results['c']
    [1, 2, 3, 4]


    .. versionadded:: 2.0.0
    """

    def _validate_key(self, key):
        if key in dir(self):
            raise AttributeError(f"'{key}' is a protected dictionary " "attribute")
        elif isinstance(key, str) and not key.isidentifier():
            raise ValueError(f"'{key}' is not a valid attribute")

    def __init__(self, *args, **kwargs):
        kwargs = dict(*args, **kwargs)
        if "data" in kwargs.keys():
            raise AttributeError(f"'data' is a protected dictionary attribute")
        self.__dict__["data"] = {}
        self.update(kwargs)

    def __setitem__(self, key, item):
        self._validate_key(key)
        super().__setitem__(key, item)

    def __setattr__(self, attr, val):
        if attr == "data":
            super().__setattr__(attr, val)
        else:
            self.__setitem__(attr, val)

    def __getattr__(self, attr):
        try:
            return self[attr]
        except KeyError as err:
            raise AttributeError("'Results' object has no " f"attribute '{attr}'") from err

    def __delattr__(self, attr):
        try:
            del self[attr]
        except KeyError as err:
            raise AttributeError("'Results' object has no " f"attribute '{attr}'") from err

    def __getstate__(self):
        return self.data

    def __setstate__(self, state):
        self.data = state


class BackendBase:
    """Base class for backend implementation. Initializes an instance and performs checks for its validity, such as n_workers and possibly other ones.

    Parameters
    ----------
    n_workers : int
        positive integer with number of workers (usually, processes) to split the work between

    Examples
    --------
    >>> # implement a thread-based backend
    >>> from MDAnalysis.analysis.parallel import BackendBase
    >>> class ThreadsBackend(BackendBase):
            def apply(self, func, computations):
                from multiprocessing.dummy import Pool

                with Pool(processes=self.n_workers) as pool:
                    results = pool.map(func, computations)
                return results
    >>> from MDAnalysis.analysis.rms import RMSD
    >>> R = RMSD(...) # setup the run
    >>> n_workers = 2
    >>> backend = ThreadsBackend(n_workers=n_workers)
    >>> R.run(backend=backend)

    .. versionadded:: 2.7.0
    """

    def __init__(self, n_workers: int):
        self.n_workers = n_workers
        self._validate()

    def _get_checks(self):
        """Get dictionary with `condition: error_message` pairs that ensure the validity of the backend instance

        Returns
        -------
        dict
            dictionary with `condition: error_message` pairs that will get checked during _validate() run

        .. versionadded: 2.7.0
        """
        return {
            isinstance(self.n_workers, int)
            and self.n_workers > 0: f"n_workers should be positive integer, got {self.n_workers=}",
        }

    def _get_warnings(self):
        """Get dictionary with `condition: warning_message` pairs that ensure the good usage of the backend instance

        Returns
        -------
        dict
            dictionary with `condition: warning_message` pairs that will get checked during _validate() run

        .. versionadded: 2.7.0
        """
        return dict()

    def _validate(self):
        """Check correctness (e.g. `dask` is installed if using `backend='dask'`)
        and good usage (e.g. `n_workers=1` if backend is serial) of the backend

        Raises
        ------
        ValueError
            if one of the conditions in :meth:`self._get_checks()` is True

        .. versionadded: 2.7.0
        """
        for check, msg in self._get_checks().items():
            if not check:
                raise ValueError(msg)
        for check, msg in self._get_warnings().items():
            if not check:
                warnings.warn(msg)

    def apply(self, func: Callable, computations: list) -> list:
        """Main function that will get called when using an instance of an object, mapping function to all tasks
        in the `computations` list. Should effectively be equivalent to running [func(item) for item in computations]
        while using the parallel backend capabilities.

        Parameters
        ----------
        func : Callable
            function to be called on each of the tasks in computations list
        computations : list
            computation tasks to apply function to

        Returns
        -------
        list
            list of results of the function

        .. versionadded: 2.7.0
        """
        raise NotImplementedError("Should be re-implemented in subclasses")


class BackendSerial(BackendBase):
    """A built-in backend that does serial execution of the function, without any parallelization

    .. versionadded: 2.7.0
    """

    def _get_warnigns(self):
        return {self.n_workers > 1, "n_workers > 1 will be ignored while executing with backend='serial'"}

    def apply(self, func: Callable, computations: list) -> list:
        return [func(task) for task in computations]


class BackendMultiprocessing(BackendBase):
    """A built-in backend that executes a given function using multiprocessing.Pool.map method

    .. versionadded: 2.7.0
    """

    def apply(self, func: Callable, computations: list) -> list:
        from multiprocessing import Pool

        with Pool(processes=self.n_workers) as pool:
            results = pool.map(func, computations)
        return results


class BackendDask(BackendBase):
    """A built-in backend that executes a given function using dask.delayed.compute method with `scheduler='processes'`
    and `chunksize=1`. Requires `dask` module to be installed.

    .. versionadded: 2.7.0
    """

    def apply(self, func: Callable, computations: list) -> list:
        from dask.delayed import delayed
        import dask

        computations = [delayed(func)(task) for task in computations]
        results = dask.compute(computations, scheduler="processes", chunksize=1, n_workers=self.n_workers)[0]
        return results

    def _get_checks(self):
        base_checks = super()._get_checks()
        checks = {is_installed("dask"): "module 'dask' should be installed: run 'python3 -m pip install dask'"}
        return base_checks | checks


class ResultsGroup:
    """
    Management and aggregation of results stored in :class:`Result` instances.

    A :class:`ResultsGroup` is an optional description for :class:`Result` "dictionaries"
    that are used in analysis classes based on :class:`AnalysisBase`. For each *key* in a
    :class:`Result` it describes how multiple pieces of the data held under the key are
    to be aggregated. This approach is necessary when parts of a trajectory are analyzed
    independently (e.g., in parallel) and then need to me merged (with :meth:`merge`) to
    obtain a complete data set.

    Parameters
    ----------
    lookup : dict[str, Callable], optional
        aggregation functions lookup dict, by default None

    Examples
    --------
    >>> from MDAnalysis.analysis.parallel import ResultsGroup, Results
    >>> group = ResultsGroup(lookup={'mass': ResultsGroup.float_mean})
    >>> obj1 = Results(mass=1)
    >>> obj2 = Results(mass=3)
    >>> group.merge([obj1, obj2])
    {'mass': 2.0}

    >>> # you can also set `lookup[attribute]=None` to those attributes that you want to skip
    >>> lookup = {'mass': ResultsGroup.float_mean, 'trajectory': None}
    >>> group = ResultsGroup(lookup)
    >>> objects = [Results(mass=1, skip=None), Results(mass=3, skip=object)]
    >>> group.merge(objects, require_all_aggregators=False)
    {'mass': 2.0}

    .. versionadded: 2.7.0
    """

    def __init__(self, lookup: dict[str, Callable] = None):
        self._lookup = lookup

    def merge(self, objects: Sequence[Results], require_all_aggregators: bool = True) -> Results:
        """Merge results into a single object. If objects contain single element, returns it while ignoring _lookup attribute.

        Parameters
        ----------
        require_all_aggregators : bool, optional
            if you want to raise an exception when no aggregation function for a particular argument is found, by default True.
            Allows to skip aggregation for the parameters that aren't needed in the final object:

        Returns
        -------
        Results
            merged Results object

        Raises
        ------
        ValueError
            if no aggregation function for a key is found and `require_all_aggregators=True`

        .. versionadded: 2.7.0
        """
        if len(objects) == 1:
            rv = objects[0]
        else:
            rv = Results()
            for key in objects[0].keys():
                agg_function = self._lookup.get(key, None)
                if agg_function is not None:
                    results_of_t = [obj[key] for obj in objects]
                    rv[key] = agg_function(results_of_t)
                else:
                    if require_all_aggregators:
                        raise ValueError(f"No aggregation function for {key=}")
        return rv

    @staticmethod
    def flatten_sequence(arrs: list[list]):
        """Flatten a list of lists into a list

        Parameters
        ----------
        arrs : list[list]
            list of lists

        Returns
        -------
        list
            flattened list
        """
        return [item for sublist in arrs for item in sublist]

    @staticmethod
    def ndarray_sum(arrs: list[np.ndarray]):
        """sums an ndarray along `axis=0`

        Parameters
        ----------
        arrs : list[np.ndarray]
            list of input arrays. Must have the same shape.

        Returns
        -------
        np.ndarray
            sum of input arrays
        """
        return np.array(arrs).sum(axis=0)

    @staticmethod
    def ndarray_mean(arrs: list[np.ndarray]):
        """calculates mean of input ndarrays along `axis=0`

        Parameters
        ----------
        arrs : list[np.ndarray]
            list of input arrays. Must have the same shape.

        Returns
        -------
        np.ndarray
            mean of input arrays
        """
        return np.array(arrs).mean(axis=0)

    @staticmethod
    def float_mean(floats: list[float]):
<<<<<<< HEAD
        return sum(floats) / len(floats)
    
    @staticmethod
    def select_first(arrs: list):
        return arrs[0]

    @staticmethod
    def float_sum(floats: list[float]):
        return np.sum(floats)
=======
        """calculates mean of input float values

        Parameters
        ----------
        floats : list[float]
            list of float values

        Returns
        -------
        float
            mean value
        """
        return np.array(floats).mean()
>>>>>>> a936b4a3
<|MERGE_RESOLUTION|>--- conflicted
+++ resolved
@@ -360,17 +360,6 @@
 
     @staticmethod
     def float_mean(floats: list[float]):
-<<<<<<< HEAD
-        return sum(floats) / len(floats)
-    
-    @staticmethod
-    def select_first(arrs: list):
-        return arrs[0]
-
-    @staticmethod
-    def float_sum(floats: list[float]):
-        return np.sum(floats)
-=======
         """calculates mean of input float values
 
         Parameters
@@ -383,5 +372,4 @@
         float
             mean value
         """
-        return np.array(floats).mean()
->>>>>>> a936b4a3
+        return np.array(floats).mean()